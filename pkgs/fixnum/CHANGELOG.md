## 1.2.0-wip

* Change `IntX` such that it implements `Comparable<IntX>`. This makes it
  possible for `IntX` (and in turn `Int64` and `Int32`) be used with methods
  like `sortedBy` in the platform libraries.
<<<<<<< HEAD
- Run `dart format` with the new style.
- Improve `Int64` representation when compiling to native or Wasm.
=======
* Run `dart format` with the new style.
* Require Dart 3.4
>>>>>>> 1aa58ef5

## 1.1.1

* Require Dart `^3.1.0`
* Move to `dart-lang/core` monorepo.

## 1.1.0

* Add `tryParseRadix`, `tryParseInt` and `tryParseHex` static methods
  to both `Int32` and `Int64`.
* Document exception and overflow behavior of parse functions,
  and of `toHexString`.
* Make `Int32` parse functions consistent with documentation (accept
  leading minus sign, do not accept empty inputs).
* Update the minimum SDK constraint to 2.19.
* Update to package:lints 2.0.0.

## 1.0.1

* Switch to using `package:lints`.
* Populate the pubspec `repository` field.

## 1.0.0

* Stable null safety release.

## 1.0.0-nullsafety.0

* Migrate to null safety.
  * This is meant to be mostly non-breaking, for opted in users runtime errors
    will be promoted to static errors. For non-opted in users the runtime
    errors are still present in their original form.

## 0.10.11

* Update minimum SDK constraint to version 2.1.1.

## 0.10.10

* Fix `Int64` parsing to throw `FormatException` on an empty string or single
  minus sign. Previous incorrect behaviour was to throw a `RangeError` or
  silently return zero.

## 0.10.9

* Add `Int64.toStringUnsigned()` and `Int64.toRadixStringUnsigned()` functions.

## 0.10.8

* Set SDK version constraint to `>=2.0.0-dev.65 <3.0.0`.

## 0.10.7

* Bug fix: Make bit shifts work at bitwidth boundaries. Previously,
  `new Int64(3) << 64 == Int64(3)`. This ensures that the result is 0 in such
  cases.
* Updated maximum SDK constraint from 2.0.0-dev.infinity to 2.0.0.

## 0.10.6

* Fix `Int64([int value])` constructor to avoid rounding error on intermediate
  results for large negative inputs when compiled to JavaScript. `new
  Int64(-1000000000000000000)` used to produce the same value as
  `Int64.parseInt("-1000000000000000001")`

## 0.10.5

* Fix strong mode warning in overridden `compareTo()` methods.

*No changelog entries for previous versions...*<|MERGE_RESOLUTION|>--- conflicted
+++ resolved
@@ -3,13 +3,9 @@
 * Change `IntX` such that it implements `Comparable<IntX>`. This makes it
   possible for `IntX` (and in turn `Int64` and `Int32`) be used with methods
   like `sortedBy` in the platform libraries.
-<<<<<<< HEAD
-- Run `dart format` with the new style.
-- Improve `Int64` representation when compiling to native or Wasm.
-=======
 * Run `dart format` with the new style.
 * Require Dart 3.4
->>>>>>> 1aa58ef5
+* Improve `Int64` representation when compiling to native or Wasm.
 
 ## 1.1.1
 
