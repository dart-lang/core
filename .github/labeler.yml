--- conflicted
+++ resolved
@@ -4,16 +4,14 @@
   - changed-files:
       - any-glob-to-any-file: 'pkgs/args/**'
 
-<<<<<<< HEAD
 "package:convert":
   - changed-files:
       - any-glob-to-any-file: 'pkgs/convert/**'
-=======
+
 "package:crypto":
   - changed-files:
       - any-glob-to-any-file: 'pkgs/crypto/**'
 
 "package:fixnum":
   - changed-files:
-      - any-glob-to-any-file: 'pkgs/fixnum/**'
->>>>>>> 17d1b2cd
+      - any-glob-to-any-file: 'pkgs/fixnum/**'